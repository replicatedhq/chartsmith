{
  "name": "chartsmith-app",
  "version": "0.1.0",
  "private": true,
  "scripts": {
    "dev": "next dev --turbopack",
    "clean-dev": "rm -rf .next && rm -rf node_modules/.cache && next dev --turbopack",
    "dev:clean": "rm -rf .next && rm -rf node_modules/.cache && next dev --turbopack",
    "dev:stable": "rm -rf .next && rm -rf node_modules/.cache && next dev",
    "build": "next build",
    "start": "next start",
    "lint": "next lint --fix",
    "test": "npm run test:unit && npm run test:e2e",
    "test:e2e": "npx playwright test",
    "test:e2e:headed": "npx playwright test --headed",
    "test:unit": "jest",
    "test:watch": "jest --watch",
    "test:parseDiff": "jest parseDiff"
  },
  "dependencies": {
    "@ai-sdk/anthropic": "^2.0.56",
    "@monaco-editor/react": "^4.7.0",
<<<<<<< HEAD
    "@radix-ui/react-toast": "^1.2.7",
    "@tailwindcss/typography": "^0.5.16",
    "@types/diff": "^7.0.1",
    "ai": "^5.0.113",
    "autoprefixer": "^10.4.20",
    "centrifuge": "^5.3.4",
=======
    "@radix-ui/react-toast": "^1.2.15",
    "@tailwindcss/typography": "^0.5.19",
    "@types/diff": "^8.0.0",
    "autoprefixer": "^10.4.22",
    "centrifuge": "^5.5.2",
>>>>>>> fddaeb87
    "class-variance-authority": "^0.7.1",
    "clsx": "^2.1.1",
    "cmdk": "^1.0.4",
    "diff": "^8.0.2",
    "diff-match-patch": "^1.0.5",
    "dotenv": "^17.2.3",
    "gunzip-maybe": "^1.4.2",
    "jotai": "^2.16.0",
    "jsonwebtoken": "^9.0.3",
    "lodash": "^4.17.21",
    "lucide-react": "^0.561.0",
    "monaco-editor": "^0.55.1",
    "next": "^15.5.9",
    "parse-duration": "^2.1.3",
    "parse-git-patch": "^2.1.1",
    "patch": "^0.0.1",
    "patch-package": "^8.0.1",
    "pg": "^8.16.3",
    "react": "^19.2.3",
    "react-dom": "^19.2.3",
    "react-hotkeys-hook": "^4.6.1",
    "react-markdown": "^10.1.0",
    "secure-random-string": "^1.1.4",
<<<<<<< HEAD
    "tailwind-merge": "^3.0.2",
    "tar": "^7.4.3",
    "unified-diff": "^5.0.0",
    "zod": "^4.1.13"
=======
    "tailwind-merge": "^3.4.0",
    "tar": "^7.5.2",
    "unified-diff": "^5.0.0"
>>>>>>> fddaeb87
  },
  "overrides": {
    "form-data": ">=4.0.5"
  },
  "devDependencies": {
    "@eslint/eslintrc": "^3.3.3",
    "@playwright/test": "^1.57.0",
    "@testing-library/react": "^16.2.0",
    "@types/diff-match-patch": "^1.0.36",
    "@types/gunzip-maybe": "^1.4.3",
    "@types/jest": "^29.5.12",
    "@types/jsonwebtoken": "^9.0.10",
    "@types/lodash": "^4.17.21",
    "@types/node": "^22.13.9",
    "@types/pg": "^8.16.0",
    "@types/react": "^19.2.7",
    "@types/react-dom": "^19.2.3",
    "@types/secure-random-string": "^1.1.3",
    "@typescript-eslint/eslint-plugin": "^8.49.0",
    "@typescript-eslint/parser": "^8.49.0",
    "eslint": "^9.22.0",
    "eslint-config-next": "^15.2.1",
    "jest": "^29.7.0",
    "jest-environment-node": "^29.7.0",
    "postcss": "^8.5.6",
    "tailwindcss": "^3.4.17",
    "ts-jest": "^29.4.6",
    "ts-node": "^10.9.2",
    "typescript": "^5.9.3"
  }
}<|MERGE_RESOLUTION|>--- conflicted
+++ resolved
@@ -20,20 +20,12 @@
   "dependencies": {
     "@ai-sdk/anthropic": "^2.0.56",
     "@monaco-editor/react": "^4.7.0",
-<<<<<<< HEAD
     "@radix-ui/react-toast": "^1.2.7",
     "@tailwindcss/typography": "^0.5.16",
     "@types/diff": "^7.0.1",
     "ai": "^5.0.113",
     "autoprefixer": "^10.4.20",
     "centrifuge": "^5.3.4",
-=======
-    "@radix-ui/react-toast": "^1.2.15",
-    "@tailwindcss/typography": "^0.5.19",
-    "@types/diff": "^8.0.0",
-    "autoprefixer": "^10.4.22",
-    "centrifuge": "^5.5.2",
->>>>>>> fddaeb87
     "class-variance-authority": "^0.7.1",
     "clsx": "^2.1.1",
     "cmdk": "^1.0.4",
@@ -57,16 +49,10 @@
     "react-hotkeys-hook": "^4.6.1",
     "react-markdown": "^10.1.0",
     "secure-random-string": "^1.1.4",
-<<<<<<< HEAD
     "tailwind-merge": "^3.0.2",
     "tar": "^7.4.3",
     "unified-diff": "^5.0.0",
     "zod": "^4.1.13"
-=======
-    "tailwind-merge": "^3.4.0",
-    "tar": "^7.5.2",
-    "unified-diff": "^5.0.0"
->>>>>>> fddaeb87
   },
   "overrides": {
     "form-data": ">=4.0.5"
