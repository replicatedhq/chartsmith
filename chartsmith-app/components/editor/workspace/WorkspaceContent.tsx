"use client";

import React, { useState, useEffect, useRef, useCallback } from "react";
import { useEditorView } from "@/hooks/useEditorView";
import { EditorLayout } from "@/components/editor/layout/EditorLayout";
import { WorkspaceContainer } from "@/components/editor/workspace/WorkspaceContainer";
import { ChatContainer } from "@/components/editor/chat/ChatContainer";
import { useWorkspaceUI } from "@/contexts/WorkspaceUIContext";
import { usePathname } from "next/navigation";
import { useSession } from "@/app/hooks/useSession";
import { getWorkspaceMessagesAction } from "@/lib/workspace/actions/get-workspace-messages";
import { Message, CentrifugoMessageData, RawPlan, RawWorkspace, RawChatMessage } from "@/components/editor/types";

import { Plan, Workspace, WorkspaceFile } from "@/lib/types/workspace";
import { Card } from "@/components/ui/Card";
import { Button } from "@/components/ui/Button";
import { ChatMessage } from "@/components/editor/chat/ChatMessage";
import { getCentrifugoTokenAction } from "@/lib/centrifugo/actions/get-centrifugo-token-action";
import { sendChatMessageAction } from "@/lib/workspace/actions/send-chat-message";
import { Centrifuge } from "centrifuge";
import { PromptInput } from "@/components/PromptInput";
import { createRevisionAction } from "@/lib/workspace/actions/create-revision";
import { logger } from "@/lib/utils/logger";
import { getPlanAction } from "@/lib/workspace/actions/get-plan";
import { getWorkspaceAction } from "@/lib/workspace/actions/get-workspace";
import { PlanOnlyLayout } from "../layout/PlanOnlyLayout";
import { PlanContent } from "./PlanContent";
import { createPlanAction } from "@/lib/workspace/actions/create-plan";
import { createNonPlanMessageAction } from "@/lib/workspace/actions/create-nonplan-message-action";
import { promptTypeAction } from "@/lib/workspace/actions/prompt-type-action";
import { PromptType } from "@/lib/llm/prompt-type";

interface WorkspaceContentProps {
  initialWorkspace: Workspace;
  workspaceId: string;
}

export function WorkspaceContent({ initialWorkspace, workspaceId }: WorkspaceContentProps) {
  // All hooks at the top level
  const { session } = useSession();
  const [workspace, setWorkspace] = useState<Workspace>(initialWorkspace);
  const { isFileTreeVisible, setIsFileTreeVisible } = useWorkspaceUI();
  const [messages, setMessages] = useState<Message[]>([]);
  const [selectedFile, setSelectedFile] = useState<WorkspaceFile | undefined>();
  const [editorContent, setEditorContent] = useState<string>("");
  const [showClarificationInput, setShowClarificationInput] = useState(false);
  const [centrifugoToken, setCentrifugoToken] = useState<string | null>(null);
  const centrifugeRef = useRef<Centrifuge | null>(null);
  const hasConnectedRef = useRef(false);
  const { view, toggleView, updateFileSelection } = useEditorView(
    usePathname()?.endsWith('/rendered') ? 'rendered' : 'source'
  );

  // useCallback hooks
  const handleFileSelect = useCallback((file: WorkspaceFile) => {
    setSelectedFile(file);
    setEditorContent(file.content || "");
    updateFileSelection({
      name: file.filePath.split('/').pop() || file.filePath,
      path: file.filePath,
      content: file.content || "",
      type: 'file' as const
    });
  }, [setSelectedFile, setEditorContent, updateFileSelection]);

  const handleFileDelete = useCallback((filePath: string) => {
    console.log('handleFileDelete called with:', filePath);
    console.log('Current workspace state:', {
      files: workspace.files.map(f => f.filePath),
      chartFiles: workspace.charts.map(c => c.files.map(f => f.filePath))
    });

    // Update workspace state by removing the deleted file
    setWorkspace(currentWorkspace => {
      const newState = {
        ...currentWorkspace,
        files: currentWorkspace.files.filter(f => f.filePath !== filePath),
        charts: currentWorkspace.charts.map(chart => ({
          ...chart,
          files: chart.files.filter(f => f.filePath !== filePath)
        }))
      };
      console.log('New workspace state:', {
        files: newState.files.map(f => f.filePath),
        chartFiles: newState.charts.map(c => c.files.map(f => f.filePath))
      });
      return newState;
    });

    // Clear editor if the deleted file was selected
    if (selectedFile?.filePath === filePath) {
      setSelectedFile(undefined);
      setEditorContent("");
    }
  }, [selectedFile, setSelectedFile, setEditorContent, workspace]);

  const followMode = true; // Always true for now

  const renderedFiles: WorkspaceFile[] = workspace?.files || [];

  useEffect(() => {
    if (!session) return;
    getCentrifugoTokenAction(session).then(setCentrifugoToken);
  }, [session]);

  useEffect(() => {
    if (!session) return;
    getWorkspaceMessagesAction(session, workspaceId).then(messages => {
      setMessages(messages);
    });
  }, [session, workspaceId]); // Include workspaceId since we need to reload messages when it changes

  const handlePlanUpdated = React.useCallback((plan: RawPlan | Plan) => {
    // If it's a RawPlan, normalize it
    const p: Plan = 'createdAt' in plan && typeof plan.createdAt === 'string' ? {
      id: plan.id,
      description: plan.description,
      status: plan.status,
      workspaceId: plan.workspaceId,
      chatMessageIds: plan.chatMessageIds,
      createdAt: new Date(plan.createdAt),
      actionFiles: plan.actionFiles,
      isComplete: plan.isComplete || false
    } : plan as Plan;

    setWorkspace(currentWorkspace => {
      // Find any optimistic plan for this workspace
      const optimisticPlan = currentWorkspace.currentPlans.find(existingPlan => {
        const isOptimistic = existingPlan.id.startsWith('temp-');
        const matchesWorkspace = existingPlan.workspaceId === p.workspaceId;
        return isOptimistic && matchesWorkspace;
      });


      // If this is a real plan (non-temp id) and we have an optimistic plan, replace or update it
      if (!p.id.startsWith('temp-') && optimisticPlan) {
        // Find if we already have this plan
        const existingPlan = currentWorkspace.currentPlans.find(plan => plan.id === p.id);

        if (existingPlan) {
          // Update existing plan with new content and remove optimistic
          const updatedCurrentPlans = currentWorkspace.currentPlans
            .filter(plan => plan.id !== optimisticPlan.id)
            .map(plan => plan.id === p.id ? {...p} : plan);
          return {
            ...currentWorkspace,
            currentPlans: updatedCurrentPlans,
            previousPlans: currentWorkspace.previousPlans
          };
        } else if (p.status === 'planning') {
          // During planning phase, update the optimistic plan's content
          const updatedCurrentPlans = currentWorkspace.currentPlans.map(plan =>
            plan.id === optimisticPlan.id ? {...plan, description: p.description} : plan
          );
          return {
            ...currentWorkspace,
            currentPlans: updatedCurrentPlans,
            previousPlans: currentWorkspace.previousPlans
          };
        } else {
          // For other states, replace optimistic with real plan
          const updatedCurrentPlans = currentWorkspace.currentPlans.map(plan =>
            plan.id === optimisticPlan.id ? p : plan
          );
          return {
            ...currentWorkspace,
            currentPlans: updatedCurrentPlans,
            previousPlans: currentWorkspace.previousPlans
          };
        }
      }

      // If this is a new pending plan, mark all other plans as ignored
      if (p.status === 'pending') {
        const updatedCurrentPlans = currentWorkspace.currentPlans.map(existingPlan => {
          if (existingPlan.id === p.id) {
            return p;
          }
          return { ...existingPlan, status: 'ignored' };
        });
        const updatedPreviousPlans = currentWorkspace.previousPlans.map(existingPlan => {
          return { ...existingPlan, status: 'ignored' };
        });

        // Add new plan to start if it doesn't exist
        if (!updatedCurrentPlans.some(plan => plan.id === p.id)) {
          updatedCurrentPlans.unshift(p);
        }

        return {
          ...currentWorkspace,
          currentPlans: updatedCurrentPlans,
          previousPlans: updatedPreviousPlans
        };
      }

      // For non-pending plans, just update the existing plan or add if it's new
      let found = false;
      const updatedCurrentPlans = currentWorkspace.currentPlans.map(existingPlan => {
        if (existingPlan.id === p.id) {
          found = true;
          return p;
        }
        return existingPlan;
      });

      // If this is a new plan and not replacing an optimistic one, add it
      if (!found && !optimisticPlan) {
        updatedCurrentPlans.unshift(p);
      }
      const updatedPreviousPlans = currentWorkspace.previousPlans.map(existingPlan =>
        existingPlan.id === p.id ? p : existingPlan
      );

      return {
        ...currentWorkspace,
        currentPlans: updatedCurrentPlans,
        previousPlans: updatedPreviousPlans
      };
    });

    // Refresh messages when we get a new plan or when plan status changes
    if (session && (p.status === 'review' || p.status === 'pending')) {
      getWorkspaceMessagesAction(session, workspaceId).then(updatedMessages => {
        // Replace optimistic messages with real ones
        setMessages(updatedMessages);
      });
    }
  }, [session, workspaceId, setMessages]);

  const handleChatMessageUpdated = (chatMessage: RawChatMessage) => {
    setMessages?.(prev => {
      // First try to find and replace a temp message
      const tempMessageIndex = prev.findIndex(m =>
        m.id.startsWith('msg-temp-') && m.prompt === chatMessage.prompt
      );

      if (tempMessageIndex !== -1) {
        // Replace temp message with real one
        const newMessages = [...prev];
        newMessages[tempMessageIndex] = {
          ...chatMessage,
          isComplete: chatMessage.response !== null,
          createdAt: chatMessage.createdAt ? new Date(chatMessage.createdAt) : new Date()
        };
        return newMessages;
      }

      // If no temp message found, update existing message
      return prev.map((m) => {
        if (m.id === chatMessage.id) {
          return {
            ...m,
            ...chatMessage,
            isComplete: chatMessage.response !== null,
            createdAt: chatMessage.createdAt ? new Date(chatMessage.createdAt) : new Date()
          };
        }
        return m;
      });
    });
  }

  const handleWorkspaceUpdated = (workspace: RawWorkspace) => {
  }

  useEffect(() => {
    if (!centrifugoToken || !session || !workspace?.id) {
      return;
    }

    // Only create new connection if we don't have one
    if (!centrifugeRef.current) {
      centrifugeRef.current = new Centrifuge(process.env.NEXT_PUBLIC_CENTRIFUGO_ADDRESS!, {
        debug: true,
        token: centrifugoToken,
      });

      const cf = centrifugeRef.current;

      cf.on("connected", () => {});
      cf.on("disconnected", () => {});
      cf.on("error", (ctx) => {
        logger.error("Centrifugo error", { ctx });
      });

      // Set up subscription
      const channel = `${workspace.id}#${session.user.id}`;
      const sub = cf.newSubscription(channel);

      sub.on("publication", (message: { data: CentrifugoMessageData }) => {
        const isPlanUpdatedEvent = message.data.plan;
        if (isPlanUpdatedEvent) {
          handlePlanUpdated(message.data.plan!);
        }

        const isWorkspaceUpdatedEvent = message.data.workspace;
        if (isWorkspaceUpdatedEvent) {
          handleWorkspaceUpdated(message.data.workspace!);
        }

        const isChatMessageUpdatedEvent = message.data.chatMessage;
        if (isChatMessageUpdatedEvent) {
          handleChatMessageUpdated(message.data.chatMessage!);
        }

        const artifact = message.data.artifact;
        if (artifact && artifact.path && artifact.content) {

          const file = {
            id: `file-${Date.now()}`,
            filePath: artifact.path,
            content: artifact.content
          };

          // Update both workspace files and chart files
          setWorkspace(currentWorkspace => {
            // First check if this file exists in any charts
            const chartWithFile = currentWorkspace.charts?.find(c => 
              c.files.some(f => f.filePath === file.filePath)
            );
<<<<<<< HEAD
            
            if (chartWithFile) {
              // Update in charts and add to workspace files
              return {
                ...currentWorkspace,
                files: [...currentWorkspace.files.filter(f => f.filePath !== file.filePath), file],
                charts: currentWorkspace.charts.map(chart => ({
                  ...chart,
                  files: chart.files.map(f => f.filePath === file.filePath ? file : f)
                }))
=======

            // If file doesn't exist, add it to the chart
            if (!existingWorkspaceFile && !chartWithFile) {
              const newFile = {
                id: `file-${Date.now()}`,
                filePath: artifact.path,
                content: artifact.content
>>>>>>> 09c2fde4
              };
            } else {
              // Just add to workspace files
              return {
                ...currentWorkspace,
                files: [...currentWorkspace.files.filter(f => f.filePath !== file.filePath), file]
              };
            }
          });

<<<<<<< HEAD
          console.log('Selecting file:', {
            path: file.filePath,
            id: file.id
          });
=======
          // Auto select the file
          const file = {
            id: `file-${Date.now()}`,
            filePath: artifact.path,
            content: artifact.content
          };

>>>>>>> 09c2fde4
          handleFileSelect(file);
          setEditorContent(artifact.content);
          updateFileSelection({
            name: artifact.path.split('/').pop() || artifact.path,
            path: artifact.path,
            content: artifact.content,
            type: 'file' as const
          });
        }

        // Handle file deletions with a simple refresh
        if (message.data.type === 'artifact_deleted' && message.data.path) {
          console.log('Received delete event for:', message.data.path);
          
          // Clear editor if deleted file was selected
          if (selectedFile?.filePath === message.data.path) {
            setSelectedFile(undefined);
            setEditorContent("");
          }
          
          // Just call handleFileDelete once - it already does the state update
          handleFileDelete(message.data.path);
        }
      });
      sub.on("subscribed", () => {});
      sub.on("error", (ctx) => {
        logger.error("Centrifugo subscription error", { ctx });
      });

      sub.subscribe();
      cf.connect();
    }

    return () => {
      // Only disconnect if we're unmounting or changing workspace
      if (centrifugeRef.current) {
        centrifugeRef.current.disconnect();
        centrifugeRef.current = null;
      }
    };
  }, [centrifugoToken, session?.user.id, workspace?.id, handlePlanUpdated, session, handleFileSelect, updateFileSelection, setWorkspace, setEditorContent]); // Include all dependencies

  // Track previous workspace state for follow mode
  const prevWorkspaceRef = React.useRef<Workspace | null>(null);

  // Handle auto-selecting new files and content updates in follow mode
  useEffect(() => {
    if (!followMode || !workspace) {
      return;
    }

    // Helper to get all files including those in charts
    const getAllFiles = (workspace: Workspace): WorkspaceFile[] => {
      const chartFiles = workspace.charts.flatMap(chart => chart.files);
      return [...workspace.files, ...chartFiles];
    };

    const currentFiles = getAllFiles(workspace);
    const prevFiles = prevWorkspaceRef.current ? getAllFiles(prevWorkspaceRef.current) : [];

    // Find new or modified files
    const newOrModifiedFile = currentFiles.find(currentFile => {
      const prevFile = prevFiles.find(p => p.filePath === currentFile.filePath);
      return !prevFile || prevFile.content !== currentFile.content;
    });

    if (newOrModifiedFile) {

      setSelectedFile(newOrModifiedFile);
      setEditorContent(newOrModifiedFile.content || "");
      updateFileSelection({
        name: newOrModifiedFile.filePath.split('/').pop() || newOrModifiedFile.filePath,
        path: newOrModifiedFile.filePath,
        content: newOrModifiedFile.content || "",
        type: 'file' as const
      });
    }

    prevWorkspaceRef.current = workspace;
  }, [workspace, followMode, updateFileSelection]);

  // Keep editor content in sync with selected file's content
  useEffect(() => {
    if (selectedFile && workspace?.files) {
      const currentFile = workspace.files.find((f) => f.filePath === selectedFile.filePath);
      if (currentFile && currentFile.content !== editorContent) {
        setEditorContent(currentFile.content || "");
      }
    }
  }, [workspace?.files, selectedFile, editorContent]);

  const handleSendMessage = async (message: string) => {
    if (!session || !workspace) return;

    const promptType = await promptTypeAction(session, workspace.id, message);

    if (promptType === PromptType.Plan) {
      await createNewPlan(message);
    } else {
      await createNonPlanMessage(message);
    }
  }

  const createNonPlanMessage = async (message: string) => {
    if (!session || !workspace) return;

    const tempId = `temp-${Date.now()}`;

    // Create optimistic message (without a plan)
    const optimisticMessage: Message = {
      id: `msg-${tempId}`,
      prompt: message,
      response: "...",
      role: 'user',
      createdAt: new Date(),
      workspaceId: workspace.id,
      userId: session.user.id,
    };

    // Optimistically update UI
    setMessages?.(prev => {
      return [...prev, optimisticMessage];
    });

    const chatMessage = await createNonPlanMessageAction(session, message, workspace.id, "");

    // replace the optimize message with tmpId with the chatMessage
    setMessages?.(prev => {
      return prev.map(msg => msg.id === optimisticMessage.id ? { ...msg, ...chatMessage } : msg);
    });
  }

  const createNewPlan = async (message: string) => {
    if (!session || !workspace) return;

    // The LLM needs to first pass this
    const tempId = `temp-${Date.now()}`;

    // Create optimistic message
    const optimisticMessage: Message = {
      id: `msg-${tempId}`,
      prompt: message,
      response: undefined,
      role: 'user',
      createdAt: new Date(),
      workspaceId: workspace.id,
      planId: tempId,
      userId: session.user.id,
      isOptimistic: true // Add flag to identify optimistic messages
    };

    // Create optimistic plan with planning status
    const optimisticPlan: Plan = {
      id: tempId,
      description: '', // Empty by default, will be filled by streaming updates
      status: 'planning',
      workspaceId: workspace.id,
      chatMessageIds: [optimisticMessage.id],
      createdAt: new Date(),
      actionFiles: [], // Initialize with empty array
      isComplete: false
    };

    // Optimistically update UI
    setMessages(prev => {
      return [...prev, optimisticMessage];
    });

    // Mark other plans as ignored when adding new plan
    setWorkspace(currentWorkspace => ({
      ...currentWorkspace,
      currentPlans: [
        optimisticPlan,
        ...currentWorkspace.currentPlans.map(existingPlan => ({
          ...existingPlan,
          status: 'ignored'
        }))
      ]
    }));

    // Make actual API call
    await createPlanAction(session, message, workspace.id);
  };

  const handleApplyChanges = async (message: Message) => {
    if (!session || !workspace) return;

    try {
      const updatedWorkspace = await createRevisionAction(session, message.planId || workspace.id);
      if (!updatedWorkspace) return;

      // Get a fresh workspace state after revision
      if (session) {
        const freshWorkspace = await getWorkspaceAction(session, workspace.id);
        if (freshWorkspace) {
          // Set workspace state and wait for it to complete
          await new Promise<void>(resolve => {
            setWorkspace(freshWorkspace);
            // Use a short timeout to ensure state is updated
            setTimeout(resolve, 0);
          });
        }
      }

      // Refresh messages after workspace state is updated
      const updatedMessages = await getWorkspaceMessagesAction(session, workspace.id);
      setMessages(updatedMessages);
    } catch (err) {
      console.error('Error applying changes:', err);
    }
    return;
  };

  // Reference for auto-scrolling
  const messagesEndRef = useRef<HTMLDivElement>(null);

  const scrollToBottom = () => {
    messagesEndRef.current?.scrollIntoView({ behavior: "smooth" });
  };

  // Scroll to bottom when messages update
  useEffect(() => {
    scrollToBottom();
  }, [messages]);

  // Handle window resize for mobile viewport height
  useEffect(() => {
    const handleResize = () => {
      const vh = window.innerHeight * 0.01;
      document.documentElement.style.setProperty("--vh", `${vh}px`);
    };

    handleResize();
    window.addEventListener("resize", handleResize);

    return () => {
      window.removeEventListener("resize", handleResize);
    };
  }, []); // Empty dependency array since this effect only handles window resize

  // Handle chat transition end
  useEffect(() => {
    const chatContainer = document.querySelector('.chat-container-wrapper');
    if (!chatContainer) return;

    const handleTransitionEnd = () => {
      scrollToBottom();
    };

    chatContainer.addEventListener('transitionend', handleTransitionEnd);
    return () => {
      chatContainer.removeEventListener('transitionend', handleTransitionEnd);
    };
  }, []);

  const showEditor = workspace?.currentRevisionNumber > 0 || workspace?.incompleteRevisionNumber;

  useEffect(() => {
    if (showEditor) {
      setIsFileTreeVisible(true);
    }
  }, [showEditor, setIsFileTreeVisible]);

  if (!session) return null;

  const handleViewChange = () => {
    const newView = view === "source" ? "rendered" : "source";
    const newFiles = newView === "rendered" ? workspace.files.map(file => ({
      name: file.filePath ? file.filePath.split('/').pop() || file.filePath : 'unnamed',
      path: file.filePath || '',
      content: file.content || '',
      type: 'file' as const
    })) : workspace.files.map(file => ({
      name: file.filePath ? file.filePath.split('/').pop() || file.filePath : 'unnamed',
      path: file.filePath || '',
      content: file.content || '',
      type: 'file' as const
    }));

    // Clear selected file and editor content when switching to rendered view
    if (newView === "rendered") {
      setSelectedFile(undefined);
      setEditorContent("");
    }

    toggleView(newFiles);
  };



  // Show chat-only view when there's no revision yet
  if (!showEditor) {
    return (
      <PlanOnlyLayout>
        <PlanContent
          session={session}
          workspace={workspace!}
          messages={messages}
          handlePlanUpdated={handlePlanUpdated}
          setMessages={setMessages}
          setWorkspace={setWorkspace}
          onSendMessage={handleSendMessage}
        />
      </PlanOnlyLayout>
    );
  }

  return (
    <EditorLayout>
      <div className="flex w-full overflow-hidden relative">          <div className={`chat-container-wrapper transition-all duration-300 ease-in-out absolute ${
            (!workspace?.currentRevisionNumber && !workspace?.incompleteRevisionNumber) || (workspace.currentRevisionNumber === 0 && !workspace.incompleteRevisionNumber) ? 'inset-0 flex justify-center' : 'left-0 top-0 bottom-0'
          }`}>
            <div className={`${(!workspace?.currentRevisionNumber && !workspace?.incompleteRevisionNumber) || (workspace.currentRevisionNumber === 0 && !workspace.incompleteRevisionNumber) ? 'w-full max-w-3xl px-4' : 'w-[480px]'}`}>
            <ChatContainer
              messages={messages}
              onSendMessage={handleSendMessage}
              onApplyChanges={handleApplyChanges}
              session={session}
              workspaceId={workspaceId}
              setMessages={setMessages}
              workspace={workspace}
              setWorkspace={setWorkspace}
            />
          </div>
        </div>
        {showEditor && (() => {
          const allFiles = [
            ...(workspace.files || []),
            ...(workspace.charts?.flatMap(chart => chart.files) || [])
          ];

          return (
            <div className="flex-1 h-full translate-x-[480px]">
            <WorkspaceContainer
              view={view}
              onViewChange={handleViewChange}
              files={allFiles}
              charts={workspace.charts || []}
              renderedCharts={workspace.renderedCharts || []}
              selectedFile={selectedFile}
              onFileSelect={handleFileSelect}
              onFileDelete={handleFileDelete}
              editorContent={editorContent}
              onEditorChange={(value) => setEditorContent(value ?? "")}
              isFileTreeVisible={isFileTreeVisible}
              workspaceId={workspaceId}
            />
            </div>
          );
        })()}
      </div>
    </EditorLayout>
  );
}<|MERGE_RESOLUTION|>--- conflicted
+++ resolved
@@ -307,30 +307,12 @@
         const artifact = message.data.artifact;
         if (artifact && artifact.path && artifact.content) {
 
-          const file = {
-            id: `file-${Date.now()}`,
-            filePath: artifact.path,
-            content: artifact.content
-          };
-
-          // Update both workspace files and chart files
           setWorkspace(currentWorkspace => {
-            // First check if this file exists in any charts
-            const chartWithFile = currentWorkspace.charts?.find(c => 
-              c.files.some(f => f.filePath === file.filePath)
+            // Find if file exists in workspace or chart files
+            const existingWorkspaceFile = currentWorkspace.files?.find(f => f.filePath === artifact.path);
+            const chartWithFile = currentWorkspace.charts?.find(chart =>
+              chart.files.some(f => f.filePath === artifact.path)
             );
-<<<<<<< HEAD
-            
-            if (chartWithFile) {
-              // Update in charts and add to workspace files
-              return {
-                ...currentWorkspace,
-                files: [...currentWorkspace.files.filter(f => f.filePath !== file.filePath), file],
-                charts: currentWorkspace.charts.map(chart => ({
-                  ...chart,
-                  files: chart.files.map(f => f.filePath === file.filePath ? file : f)
-                }))
-=======
 
             // If file doesn't exist, add it to the chart
             if (!existingWorkspaceFile && !chartWithFile) {
@@ -338,23 +320,39 @@
                 id: `file-${Date.now()}`,
                 filePath: artifact.path,
                 content: artifact.content
->>>>>>> 09c2fde4
               };
-            } else {
-              // Just add to workspace files
+
+              // Always add to the first chart
               return {
                 ...currentWorkspace,
-                files: [...currentWorkspace.files.filter(f => f.filePath !== file.filePath), file]
+                charts: currentWorkspace.charts.map((chart, index) =>
+                  index === 0 ? {
+                    ...chart,
+                    files: [...chart.files, newFile]
+                  } : chart
+                )
               };
             }
+
+            // Update existing file
+            const updatedFiles = currentWorkspace.files?.map(file =>
+              file.filePath === artifact.path ? { ...file, content: artifact.content } : file
+            ) || [];
+
+            const updatedCharts = currentWorkspace.charts?.map(chart => ({
+              ...chart,
+              files: chart.files.map(file =>
+                file.filePath === artifact.path ? { ...file, content: artifact.content } : file
+              )
+            })) || [];
+
+            return {
+              ...currentWorkspace,
+              files: updatedFiles,
+              charts: updatedCharts
+            };
           });
 
-<<<<<<< HEAD
-          console.log('Selecting file:', {
-            path: file.filePath,
-            id: file.id
-          });
-=======
           // Auto select the file
           const file = {
             id: `file-${Date.now()}`,
@@ -362,7 +360,6 @@
             content: artifact.content
           };
 
->>>>>>> 09c2fde4
           handleFileSelect(file);
           setEditorContent(artifact.content);
           updateFileSelection({
